require('dotenv').config();
const express = require('express');
const bodyParser = require('body-parser');
const axios = require('axios');
const { OpenAIEmbeddings } = require('@langchain/openai');
const { QdrantClient } = require('@qdrant/js-client-rest');

const app = express();
app.use(bodyParser.json());

const config = {
  instruction: '',
  temperature: 0.7,
  topP: 1,
  topK: 3,
};

const qdrant = new QdrantClient({ url: process.env.QDRANT_URL || 'http://localhost:6333' });
const collection = 'docs';
<<<<<<< HEAD

async function ensureCollection() {
  try {
    await qdrant.createCollection(collection, { vectors: { size: 1536, distance: 'Cosine' } });
  } catch (e) {
    // Collection probably exists
  }
}

async function ingestDocument(text) {
  const embeddings = new OpenAIEmbeddings({ apiKey: process.env.OPENAI_API_KEY });
  await ensureCollection();
  const vector = await embeddings.embedQuery(text);
  await qdrant.upsert(collection, {
    points: [{ id: Date.now(), vector, payload: { text } }],
  });
}

async function searchDocs(query) {
  const embeddings = new OpenAIEmbeddings({ apiKey: process.env.OPENAI_API_KEY });
  const vector = await embeddings.embedQuery(query);
  const results = await qdrant.search(collection, {
    vector,
    limit: config.topK,
    with_payload: true,
  });
  return results.map((r) => r.payload.text).join('\n');
}

async function askLLM(context, question) {
  const res = await axios.post(
    'https://api.openai.com/v1/chat/completions',
    {
      model: 'gpt-3.5-turbo',
      messages: [
        { role: 'system', content: config.instruction || 'You are a helpful assistant.' },
        { role: 'user', content: `${context}\n\n${question}` },
      ],
      temperature: config.temperature,
      top_p: config.topP,
    },
    { headers: { Authorization: `Bearer ${process.env.OPENAI_API_KEY}` } },
  );
  return res.data.choices[0].message.content.trim();
}

function adminHtml() {
  return `
    <h1>Admin</h1>
    <form id="upload-form">
      Instruction:<br/><input id="instruction" value="${config.instruction}"/><br/>
      Temperature:<br/><input id="temperature" type="number" step="0.1" value="${config.temperature}"/><br/>
      Top P:<br/><input id="topP" type="number" step="0.1" value="${config.topP}"/><br/>
      Top K:<br/><input id="topK" type="number" value="${config.topK}"/><br/>
      Document:<br/><input type="file" id="file" accept=".txt"/><br/><br/>
      <button type="submit">Upload</button>
    </form>
    <p id="status"></p>
    <a href="/chat">Go to Chat</a>
    <script>
      document.getElementById('upload-form').addEventListener('submit', async (e) => {
        e.preventDefault();
        const f = document.getElementById('file').files[0];
        const text = f ? await f.text() : '';
        const body = {
          instruction: document.getElementById('instruction').value,
          temperature: parseFloat(document.getElementById('temperature').value),
          topP: parseFloat(document.getElementById('topP').value),
          topK: parseInt(document.getElementById('topK').value, 10),
          text,
        };
        const res = await fetch('/admin', { method: 'POST', headers: { 'Content-Type': 'application/json' }, body: JSON.stringify(body) });
        document.getElementById('status').innerText = res.ok ? 'Uploaded!' : 'Upload failed';
      });
    </script>
  `;
}

function chatHtml() {
  return `
    <h1>Chatbot</h1>
    <div id="messages"></div>
    <input id="msg" placeholder="Ask something..."/>
    <button id="send">Send</button>
    <a href="/admin">Back to Admin</a>
    <script>
      document.getElementById('send').addEventListener('click', async () => {
        const msgEl = document.getElementById('msg');
        const msg = msgEl.value;
        if(!msg) return;
        msgEl.value = '';
        const chat = document.getElementById('messages');
        chat.innerHTML += '<p><b>You:</b> '+msg+'</p>';
        const res = await fetch('/chat', { method:'POST', headers:{'Content-Type':'application/json'}, body: JSON.stringify({ message: msg }) });
        const data = await res.json();
        chat.innerHTML += '<p><b>Bot:</b> '+data.answer+'</p>';
      });
    </script>
  `;
}

function homeHtml() {
  return `
    <h1>RAG Chatbot Demo</h1>
    <p><a href="/admin">Admin</a></p>
    <p><a href="/chat">Chat</a></p>
  `;
}
=======

async function ensureCollection() {
  try {
    await qdrant.createCollection(collection, { vectors: { size: 1536, distance: 'Cosine' } });
  } catch (e) {
    // Collection probably exists
  }
}

async function ingestDocument(text) {
  const embeddings = new OpenAIEmbeddings({ apiKey: process.env.OPENAI_API_KEY });
  await ensureCollection();
  const vector = await embeddings.embedQuery(text);
  await qdrant.upsert(collection, {
    points: [{ id: Date.now(), vector, payload: { text } }],
  });
}

async function searchDocs(query) {
  const embeddings = new OpenAIEmbeddings({ apiKey: process.env.OPENAI_API_KEY });
  const vector = await embeddings.embedQuery(query);
  const results = await qdrant.search(collection, {
    vector,
    limit: config.topK,
    with_payload: true,
  });
  return results.map((r) => r.payload.text).join('\n');
}

async function askLLM(context, question) {
  const res = await axios.post(
    'https://api.openai.com/v1/chat/completions',
    {
      model: 'gpt-3.5-turbo',
      messages: [
        { role: 'system', content: config.instruction || 'You are a helpful assistant.' },
        { role: 'user', content: `${context}\n\n${question}` },
      ],
      temperature: config.temperature,
      top_p: config.topP,
    },
    { headers: { Authorization: `Bearer ${process.env.OPENAI_API_KEY}` } },
  );
  return res.data.choices[0].message.content.trim();
}

function adminHtml() {
  return `
    <h1>Admin</h1>
    <form id="upload-form">
      Instruction:<br/><input id="instruction" value="${config.instruction}"/><br/>
      Temperature:<br/><input id="temperature" type="number" step="0.1" value="${config.temperature}"/><br/>
      Top P:<br/><input id="topP" type="number" step="0.1" value="${config.topP}"/><br/>
      Top K:<br/><input id="topK" type="number" value="${config.topK}"/><br/>
      Document:<br/><input type="file" id="file" accept=".txt"/><br/><br/>
      <button type="submit">Upload</button>
    </form>
    <p id="status"></p>
    <a href="/chat">Go to Chat</a>
    <script>
      document.getElementById('upload-form').addEventListener('submit', async (e) => {
        e.preventDefault();
        const f = document.getElementById('file').files[0];
        const text = f ? await f.text() : '';
        const body = {
          instruction: document.getElementById('instruction').value,
          temperature: parseFloat(document.getElementById('temperature').value),
          topP: parseFloat(document.getElementById('topP').value),
          topK: parseInt(document.getElementById('topK').value, 10),
          text,
        };
        const res = await fetch('/admin', { method: 'POST', headers: { 'Content-Type': 'application/json' }, body: JSON.stringify(body) });
        document.getElementById('status').innerText = res.ok ? 'Uploaded!' : 'Upload failed';
      });
    </script>
  `;
}

function chatHtml() {
  return `
    <h1>Chatbot</h1>
    <div id="messages"></div>
    <input id="msg" placeholder="Ask something..."/>
    <button id="send">Send</button>
    <a href="/admin">Back to Admin</a>
    <script>
      document.getElementById('send').addEventListener('click', async () => {
        const msgEl = document.getElementById('msg');
        const msg = msgEl.value;
        if(!msg) return;
        msgEl.value = '';
        const chat = document.getElementById('messages');
        chat.innerHTML += '<p><b>You:</b> '+msg+'</p>';
        const res = await fetch('/chat', { method:'POST', headers:{'Content-Type':'application/json'}, body: JSON.stringify({ message: msg }) });
        const data = await res.json();
        chat.innerHTML += '<p><b>Bot:</b> '+data.answer+'</p>';
      });
    </script>
  `;
}

app.get('/admin', (req, res) => {
  res.send(adminHtml());
});

app.post('/admin', async (req, res) => {
  const { instruction, temperature, topP, topK, text } = req.body;
  if (instruction !== undefined) config.instruction = instruction;
  if (!isNaN(temperature)) config.temperature = temperature;
  if (!isNaN(topP)) config.topP = topP;
  if (!isNaN(topK)) config.topK = topK;
  if (text) await ingestDocument(text);
  res.json({ status: 'ok' });
});

app.get('/chat', (req, res) => {
  res.send(chatHtml());
});

app.post('/chat', async (req, res) => {
  const { message } = req.body;
  try {
    const context = await searchDocs(message);
    const answer = await askLLM(context, message);
    res.json({ answer });
  } catch (e) {
    res.status(500).json({ error: 'Failed to generate answer' });
  }
});
>>>>>>> cecefa8a

app.get('/admin', (req, res) => {
  res.send(adminHtml());
});

app.post('/admin', async (req, res) => {
  const { instruction, temperature, topP, topK, text } = req.body;
  if (instruction !== undefined) config.instruction = instruction;
  if (!isNaN(temperature)) config.temperature = temperature;
  if (!isNaN(topP)) config.topP = topP;
  if (!isNaN(topK)) config.topK = topK;
  if (text) await ingestDocument(text);
  res.json({ status: 'ok' });
});

app.get('/chat', (req, res) => {
  res.send(chatHtml());
});

app.get('/', (req, res) => {
  res.send(homeHtml());
});

app.post('/chat', async (req, res) => {
  const { message } = req.body;
  try {
    const context = await searchDocs(message);
    const answer = await askLLM(context, message);
    res.json({ answer });
  } catch (e) {
    res.status(500).json({ error: 'Failed to generate answer' });
  }
});

const PORT = process.env.PORT || 3000;
app.listen(PORT, () => console.log('Server running on port', PORT));<|MERGE_RESOLUTION|>--- conflicted
+++ resolved
@@ -17,7 +17,6 @@
 
 const qdrant = new QdrantClient({ url: process.env.QDRANT_URL || 'http://localhost:6333' });
 const collection = 'docs';
-<<<<<<< HEAD
 
 async function ensureCollection() {
   try {
@@ -126,107 +125,6 @@
     <p><a href="/chat">Chat</a></p>
   `;
 }
-=======
-
-async function ensureCollection() {
-  try {
-    await qdrant.createCollection(collection, { vectors: { size: 1536, distance: 'Cosine' } });
-  } catch (e) {
-    // Collection probably exists
-  }
-}
-
-async function ingestDocument(text) {
-  const embeddings = new OpenAIEmbeddings({ apiKey: process.env.OPENAI_API_KEY });
-  await ensureCollection();
-  const vector = await embeddings.embedQuery(text);
-  await qdrant.upsert(collection, {
-    points: [{ id: Date.now(), vector, payload: { text } }],
-  });
-}
-
-async function searchDocs(query) {
-  const embeddings = new OpenAIEmbeddings({ apiKey: process.env.OPENAI_API_KEY });
-  const vector = await embeddings.embedQuery(query);
-  const results = await qdrant.search(collection, {
-    vector,
-    limit: config.topK,
-    with_payload: true,
-  });
-  return results.map((r) => r.payload.text).join('\n');
-}
-
-async function askLLM(context, question) {
-  const res = await axios.post(
-    'https://api.openai.com/v1/chat/completions',
-    {
-      model: 'gpt-3.5-turbo',
-      messages: [
-        { role: 'system', content: config.instruction || 'You are a helpful assistant.' },
-        { role: 'user', content: `${context}\n\n${question}` },
-      ],
-      temperature: config.temperature,
-      top_p: config.topP,
-    },
-    { headers: { Authorization: `Bearer ${process.env.OPENAI_API_KEY}` } },
-  );
-  return res.data.choices[0].message.content.trim();
-}
-
-function adminHtml() {
-  return `
-    <h1>Admin</h1>
-    <form id="upload-form">
-      Instruction:<br/><input id="instruction" value="${config.instruction}"/><br/>
-      Temperature:<br/><input id="temperature" type="number" step="0.1" value="${config.temperature}"/><br/>
-      Top P:<br/><input id="topP" type="number" step="0.1" value="${config.topP}"/><br/>
-      Top K:<br/><input id="topK" type="number" value="${config.topK}"/><br/>
-      Document:<br/><input type="file" id="file" accept=".txt"/><br/><br/>
-      <button type="submit">Upload</button>
-    </form>
-    <p id="status"></p>
-    <a href="/chat">Go to Chat</a>
-    <script>
-      document.getElementById('upload-form').addEventListener('submit', async (e) => {
-        e.preventDefault();
-        const f = document.getElementById('file').files[0];
-        const text = f ? await f.text() : '';
-        const body = {
-          instruction: document.getElementById('instruction').value,
-          temperature: parseFloat(document.getElementById('temperature').value),
-          topP: parseFloat(document.getElementById('topP').value),
-          topK: parseInt(document.getElementById('topK').value, 10),
-          text,
-        };
-        const res = await fetch('/admin', { method: 'POST', headers: { 'Content-Type': 'application/json' }, body: JSON.stringify(body) });
-        document.getElementById('status').innerText = res.ok ? 'Uploaded!' : 'Upload failed';
-      });
-    </script>
-  `;
-}
-
-function chatHtml() {
-  return `
-    <h1>Chatbot</h1>
-    <div id="messages"></div>
-    <input id="msg" placeholder="Ask something..."/>
-    <button id="send">Send</button>
-    <a href="/admin">Back to Admin</a>
-    <script>
-      document.getElementById('send').addEventListener('click', async () => {
-        const msgEl = document.getElementById('msg');
-        const msg = msgEl.value;
-        if(!msg) return;
-        msgEl.value = '';
-        const chat = document.getElementById('messages');
-        chat.innerHTML += '<p><b>You:</b> '+msg+'</p>';
-        const res = await fetch('/chat', { method:'POST', headers:{'Content-Type':'application/json'}, body: JSON.stringify({ message: msg }) });
-        const data = await res.json();
-        chat.innerHTML += '<p><b>Bot:</b> '+data.answer+'</p>';
-      });
-    </script>
-  `;
-}
 
 app.get('/admin', (req, res) => {
   res.send(adminHtml());
@@ -256,40 +154,10 @@
     res.status(500).json({ error: 'Failed to generate answer' });
   }
 });
->>>>>>> cecefa8a
-
-app.get('/admin', (req, res) => {
-  res.send(adminHtml());
-});
-
-app.post('/admin', async (req, res) => {
-  const { instruction, temperature, topP, topK, text } = req.body;
-  if (instruction !== undefined) config.instruction = instruction;
-  if (!isNaN(temperature)) config.temperature = temperature;
-  if (!isNaN(topP)) config.topP = topP;
-  if (!isNaN(topK)) config.topK = topK;
-  if (text) await ingestDocument(text);
-  res.json({ status: 'ok' });
-});
-
-app.get('/chat', (req, res) => {
-  res.send(chatHtml());
-});
 
 app.get('/', (req, res) => {
   res.send(homeHtml());
 });
 
-app.post('/chat', async (req, res) => {
-  const { message } = req.body;
-  try {
-    const context = await searchDocs(message);
-    const answer = await askLLM(context, message);
-    res.json({ answer });
-  } catch (e) {
-    res.status(500).json({ error: 'Failed to generate answer' });
-  }
-});
-
 const PORT = process.env.PORT || 3000;
 app.listen(PORT, () => console.log('Server running on port', PORT));